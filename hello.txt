Hello, World
<modif>
<<<<<<< HEAD
<modif develop>
=======

change...
change...
change...
change...
change..
>>>>>>> 2c25a769
<|MERGE_RESOLUTION|>--- conflicted
+++ resolved
@@ -1,12 +1,2 @@
 Hello, World
-<modif>
-<<<<<<< HEAD
-<modif develop>
-=======
-
-change...
-change...
-change...
-change...
-change..
->>>>>>> 2c25a769
+<modif>